--- conflicted
+++ resolved
@@ -1,12 +1,9 @@
 [workspace]
 members = [
     "chain-core",
-<<<<<<< HEAD
     "chain-storage",
     "chain-storage-sqlite",
-=======
     "chain-impl-mockchain",
->>>>>>> d4a44eb0
     "cardano",
     "protocol",
     "protocol-tokio",
